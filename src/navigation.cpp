#include <fog_msgs/srv/path.hpp>
#include <fog_msgs/srv/vec4.hpp>
#include <fog_msgs/msg/future_trajectory.hpp>
#include <geometry_msgs/msg/transform_stamped.hpp>
#include <geometry_msgs/msg/pose_stamped.hpp>
#include <deque>
#include <future>
#include <mutex>
#include <sstream>
#include <eigen3/Eigen/Dense>
#include <nav_msgs/msg/odometry.hpp>
#include <nav_msgs/msg/path.hpp>
#include <navigation/astar_planner.hpp>
#include <octomap/OcTree.h>
#include <octomap/OcTreeKey.h>
#include <octomap/octomap.h>
#include <octomap_msgs/conversions.h>
#include <octomap_msgs/msg/octomap.hpp>
#include <octomap_msgs/srv/bounding_box_query.hpp>
#include <octomap_msgs/srv/get_octomap.hpp>
#include <rclcpp/duration.hpp>
#include <rclcpp/rclcpp.hpp>
#include <rclcpp/service.hpp>
#include <rclcpp/subscription_base.hpp>
#include <rclcpp/time.hpp>
#include <rclcpp/timer.hpp>
#include <std_msgs/msg/color_rgba.hpp>
#include <std_msgs/msg/string.hpp>
#include <std_srvs/srv/trigger.hpp>
#include <visualization_msgs/msg/marker.hpp>
#include <visualization_msgs/msg/marker_array.hpp>
#include <fog_msgs/msg/control_interface_diagnostics.hpp>
#include <fog_msgs/msg/navigation_diagnostics.hpp>
#include <fog_msgs/msg/obstacle_sectors.hpp>
#include <fog_msgs/srv/waypoint_to_local.hpp>
#include <fog_msgs/srv/path_to_local.hpp>

using namespace std::placeholders;

namespace navigation
{

enum status_t
{
  IDLE = 0,
  PLANNING,
  COMMANDING,
  MOVING,
  AVOIDING
};

const std::string STATUS_STRING[] = {"IDLE", "PLANNING", "COMMANDING", "MOVING", "AVOIDING"};

double getYaw(const geometry_msgs::msg::Quaternion &q) {
  return atan2(2.0 * (q.z * q.w + q.x * q.y), -1.0 + 2.0 * (q.w * q.w + q.x * q.x));
}

geometry_msgs::msg::Quaternion yawToQuaternionMsg(const double &yaw) {
  geometry_msgs::msg::Quaternion msg;
  Eigen::Quaterniond             q =
      Eigen::AngleAxisd(0, Eigen::Vector3d::UnitX()) * Eigen::AngleAxisd(0, Eigen::Vector3d::UnitY()) * Eigen::AngleAxisd(yaw, Eigen::Vector3d::UnitZ());
  msg.w = q.w();
  msg.x = q.x();
  msg.y = q.y();
  msg.z = q.z();
  return msg;
}

octomap::point3d toPoint3d(const Eigen::Vector4d &vec) {
  octomap::point3d p;
  p.x() = vec.x();
  p.y() = vec.y();
  p.z() = vec.z();
  return p;
}

double nanosecondsToSecs(const int64_t nanoseconds) {
  return nanoseconds / 1e9;
}

/* class Navigation //{ */
class Navigation : public rclcpp::Node {
public:
  Navigation(rclcpp::NodeOptions options);

private:
  // internal variables
  bool is_initialized_              = false;
  bool getting_octomap_             = false;
  bool getting_odometry_            = false;
  bool getting_desired_pose_        = false;
  bool getting_control_diagnostics_ = false;
  bool visualize_planner_           = true;
  bool show_unoccupied_             = false;
  bool override_previous_commands_  = false;
  bool bumper_active_               = false;
  bool manual_control_              = false;
  bool airborne_                    = false;

  std::string parent_frame_;
  int         replanning_counter_ = 0;

  bool control_moving_  = false;
  bool goal_reached_    = false;
  bool hover_requested_ = false;

  Eigen::Vector4d                  uav_pos_;
  Eigen::Vector4d                  desired_pose_;
  Eigen::Vector4d                  current_goal_;
  Eigen::Vector4d                  last_goal_;
  std::mutex                       octree_mutex_;
  std::mutex                       bumper_mutex_;
  std::shared_ptr<octomap::OcTree> octree_;
  status_t                         status_ = IDLE;

  std::vector<Eigen::Vector4d> waypoint_out_buffer_;
  std::deque<Eigen::Vector4d>  waypoint_in_buffer_;
  size_t                       current_waypoint_id_;

  rclcpp::CallbackGroup::SharedPtr callback_group_;
  rclcpp::TimerBase::SharedPtr     execution_timer_;
  void                             navigationRoutine(void);

  std::unique_ptr<fog_msgs::msg::ObstacleSectors> bumper_msg_;

  // params
  double euclidean_distance_cutoff_;
  double safe_obstacle_distance_;
  double bumper_distance_factor_;
  double navigation_tolerance_;
  bool   unknown_is_occupied_;
  double min_altitude_;
  double max_altitude_;
  double max_goal_distance_;
  double distance_penalty_;
  double greedy_penalty_;
  double planning_tree_resolution_;
  double max_waypoint_distance_;
  double max_yaw_step_;
  double planning_timeout_;
  int    replanning_limit_;
  double replanning_distance_;
  double main_update_rate_;
  bool   bumper_enabled_;

  // visualization params
  double tree_points_scale_;
  double expansions_points_scale_;
  double path_points_scale_;
  double goal_points_scale_;

  // publishers
  rclcpp::Publisher<visualization_msgs::msg::Marker>::SharedPtr binary_tree_publisher_;
  rclcpp::Publisher<visualization_msgs::msg::Marker>::SharedPtr expansion_publisher_;
  rclcpp::Publisher<visualization_msgs::msg::Marker>::SharedPtr path_publisher_;
  rclcpp::Publisher<visualization_msgs::msg::Marker>::SharedPtr goal_publisher_;

  rclcpp::Publisher<std_msgs::msg::String>::SharedPtr                status_publisher_;
  rclcpp::Publisher<fog_msgs::msg::FutureTrajectory>::SharedPtr      future_trajectory_publisher_;
  rclcpp::Publisher<fog_msgs::msg::NavigationDiagnostics>::SharedPtr diagnostics_publisher_;

  // subscribers
  rclcpp::Subscription<octomap_msgs::msg::Octomap>::SharedPtr                 octomap_subscriber_;
  rclcpp::Subscription<nav_msgs::msg::Odometry>::SharedPtr                    odometry_subscriber_;
  rclcpp::Subscription<geometry_msgs::msg::PoseStamped>::SharedPtr            desired_pose_subscriber_;
  rclcpp::Subscription<nav_msgs::msg::Path>::SharedPtr                        goto_subscriber_;
  rclcpp::Subscription<fog_msgs::msg::ControlInterfaceDiagnostics>::SharedPtr control_diagnostics_subscriber_;
  rclcpp::Subscription<fog_msgs::msg::ObstacleSectors>::SharedPtr             bumper_subscriber_;

  // subscriber callbacks
  void octomapCallback(const octomap_msgs::msg::Octomap::UniquePtr msg);
  void odometryCallback(const nav_msgs::msg::Odometry::UniquePtr msg);
  void desiredPoseCallback(const geometry_msgs::msg::PoseStamped::UniquePtr msg);
  void gotoCallback(const nav_msgs::msg::Path::UniquePtr msg);
  void controlDiagnosticsCallback(const fog_msgs::msg::ControlInterfaceDiagnostics::UniquePtr msg);
  void bumperCallback(const fog_msgs::msg::ObstacleSectors::UniquePtr msg);

  // services provided
  rclcpp::Service<std_srvs::srv::Trigger>::SharedPtr goto_trigger_service_;
  rclcpp::Service<std_srvs::srv::Trigger>::SharedPtr hover_service_;

  rclcpp::Service<fog_msgs::srv::Vec4>::SharedPtr local_waypoint_service_;
  rclcpp::Service<fog_msgs::srv::Path>::SharedPtr local_path_service_;
  rclcpp::Service<fog_msgs::srv::Vec4>::SharedPtr gps_waypoint_service_;
  rclcpp::Service<fog_msgs::srv::Path>::SharedPtr gps_path_service_;


  rclcpp::Client<fog_msgs::srv::Path>::SharedPtr            local_path_client_;
  rclcpp::Client<fog_msgs::srv::Path>::SharedPtr            gps_path_client_;
  rclcpp::Client<fog_msgs::srv::WaypointToLocal>::SharedPtr waypoint_to_local_client_;
  rclcpp::Client<fog_msgs::srv::PathToLocal>::SharedPtr     path_to_local_client_;

  // service callbacks
  bool gotoTriggerCallback(const std::shared_ptr<std_srvs::srv::Trigger::Request> request, std::shared_ptr<std_srvs::srv::Trigger::Response> response);
  bool hoverCallback(const std::shared_ptr<std_srvs::srv::Trigger::Request> request, std::shared_ptr<std_srvs::srv::Trigger::Response> response);

  bool localWaypointCallback(const std::shared_ptr<fog_msgs::srv::Vec4::Request> request, std::shared_ptr<fog_msgs::srv::Vec4::Response> response);
  bool localPathCallback(const std::shared_ptr<fog_msgs::srv::Path::Request> request, std::shared_ptr<fog_msgs::srv::Path::Response> response);
  bool gpsWaypointCallback(const std::shared_ptr<fog_msgs::srv::Vec4::Request> request, std::shared_ptr<fog_msgs::srv::Vec4::Response> response);
  bool gpsPathCallback(const std::shared_ptr<fog_msgs::srv::Path::Request> request, std::shared_ptr<fog_msgs::srv::Path::Response> response);

  // future callback
  bool waypointFutureCallback(rclcpp::Client<fog_msgs::srv::WaypointToLocal>::SharedFuture future);
  bool pathFutureCallback(rclcpp::Client<fog_msgs::srv::PathToLocal>::SharedFuture future);

  // visualization
  void visualizeTree(const octomap::OcTree &tree);
  void visualizeExpansions(const std::unordered_set<navigation::Node, HashFunction> open, const std::unordered_set<navigation::Node, HashFunction> &closed,
                           const octomap::OcTree &tree);
  void visualizePath(const std::vector<Eigen::Vector4d> &waypoints);
  void visualizeGoals(const std::deque<Eigen::Vector4d> &waypoints);

  std_msgs::msg::ColorRGBA generateColor(const double r, const double g, const double b, const double a);

  std::vector<Eigen::Vector4d> resamplePath(const std::vector<octomap::point3d> &waypoints, const double start_yaw, const double end_yaw);

  std::shared_ptr<fog_msgs::srv::Path::Request> waypointsToPathSrv(const std::vector<Eigen::Vector4d> &waypoints);
  void                                          hover();

  void publishDiagnostics();
  void publishFutureTrajectory(std::vector<Eigen::Vector4d> waypoints);

  bool            bumperCheckObstacles(const fog_msgs::msg::ObstacleSectors &bumper_msg);
  Eigen::Vector3d bumperGetAvoidanceVector(const fog_msgs::msg::ObstacleSectors &bumper_msg);

  template <class T>
  bool parse_param(const std::string &param_name, T &param_dest);
};
//}

/* constructor //{ */
Navigation::Navigation(rclcpp::NodeOptions options) : Node("navigation", options) {

  RCLCPP_INFO(this->get_logger(), "[%s]: Initializing...", this->get_name());

  /* parse params from config file //{ */
  RCLCPP_INFO(this->get_logger(), "-------------- Loading parameters --------------");
  bool loaded_successfully = true;
  loaded_successfully &= parse_param("planning.euclidean_distance_cutoff", euclidean_distance_cutoff_);
  loaded_successfully &= parse_param("planning.safe_obstacle_distance", safe_obstacle_distance_);
  loaded_successfully &= parse_param("planning.bumper_distance_factor", bumper_distance_factor_);
  loaded_successfully &= parse_param("planning.unknown_is_occupied", unknown_is_occupied_);
  loaded_successfully &= parse_param("planning.navigation_tolerance", navigation_tolerance_);
  loaded_successfully &= parse_param("planning.min_altitude", min_altitude_);
  loaded_successfully &= parse_param("planning.max_altitude", max_altitude_);
  loaded_successfully &= parse_param("planning.max_goal_distance", max_goal_distance_);
  loaded_successfully &= parse_param("planning.distance_penalty", distance_penalty_);
  loaded_successfully &= parse_param("planning.greedy_penalty", greedy_penalty_);
  loaded_successfully &= parse_param("planning.planning_tree_resolution", planning_tree_resolution_);
  loaded_successfully &= parse_param("planning.max_waypoint_distance", max_waypoint_distance_);
  loaded_successfully &= parse_param("planning.max_yaw_step", max_yaw_step_);
  loaded_successfully &= parse_param("planning.planning_timeout", planning_timeout_);
  loaded_successfully &= parse_param("planning.replanning_limit", replanning_limit_);
  loaded_successfully &= parse_param("planning.replanning_distance", replanning_distance_);
  loaded_successfully &= parse_param("planning.override_previous_commands", override_previous_commands_);
  loaded_successfully &= parse_param("planning.main_update_rate", main_update_rate_);

  loaded_successfully &= parse_param("visualization.visualize_planner", visualize_planner_);
  loaded_successfully &= parse_param("visualization.show_unoccupied", show_unoccupied_);
  loaded_successfully &= parse_param("visualization.tree_points_scale", tree_points_scale_);
  loaded_successfully &= parse_param("visualization.expansions_points_scale", expansions_points_scale_);
  loaded_successfully &= parse_param("visualization.path_points_scale", path_points_scale_);
  loaded_successfully &= parse_param("visualization.goal_points_scale", goal_points_scale_);

  loaded_successfully &= parse_param("bumper.enabled", bumper_enabled_);

  if (!loaded_successfully) {
    const std::string str = "Could not load all non-optional parameters. Shutting down.";
    RCLCPP_ERROR(this->get_logger(), str);
    rclcpp::shutdown();
    return;
  }
  //}

  current_waypoint_id_ = 0;
  bumper_msg_.reset();

  callback_group_        = this->create_callback_group(rclcpp::CallbackGroupType::Reentrant);
  auto sub_opt           = rclcpp::SubscriptionOptions();
  sub_opt.callback_group = callback_group_;

  // publishers
  binary_tree_publisher_       = this->create_publisher<visualization_msgs::msg::Marker>("~/binary_tree_markers_out", 1);
  expansion_publisher_         = this->create_publisher<visualization_msgs::msg::Marker>("~/expansion_markers_out", 1);
  path_publisher_              = this->create_publisher<visualization_msgs::msg::Marker>("~/path_markers_out", 1);
  goal_publisher_              = this->create_publisher<visualization_msgs::msg::Marker>("~/goal_markers_out", 1);
  status_publisher_            = this->create_publisher<std_msgs::msg::String>("~/status_out", 1);
  future_trajectory_publisher_ = this->create_publisher<fog_msgs::msg::FutureTrajectory>("~/future_trajectory_out", 1);
  diagnostics_publisher_       = this->create_publisher<fog_msgs::msg::NavigationDiagnostics>("~/diagnostics_out", 5);

  // subscribers
  odometry_subscriber_ = this->create_subscription<nav_msgs::msg::Odometry>("~/odometry_in", 1, std::bind(&Navigation::odometryCallback, this, _1));
  desired_pose_subscriber_ =
      this->create_subscription<geometry_msgs::msg::PoseStamped>("~/desired_pose_in", 1, std::bind(&Navigation::desiredPoseCallback, this, _1));
  goto_subscriber_                = this->create_subscription<nav_msgs::msg::Path>("~/goto_in", 1, std::bind(&Navigation::gotoCallback, this, _1));
  control_diagnostics_subscriber_ = this->create_subscription<fog_msgs::msg::ControlInterfaceDiagnostics>(
      "~/control_diagnostics_in", 1, std::bind(&Navigation::controlDiagnosticsCallback, this, _1));
  octomap_subscriber_ = this->create_subscription<octomap_msgs::msg::Octomap>("~/octomap_in", 1, std::bind(&Navigation::octomapCallback, this, _1), sub_opt);
  bumper_subscriber_  = this->create_subscription<fog_msgs::msg::ObstacleSectors>("~/bumper_in", 1, std::bind(&Navigation::bumperCallback, this, _1), sub_opt);

  // clients
  local_path_client_        = this->create_client<fog_msgs::srv::Path>("~/local_path_out");
  gps_path_client_          = this->create_client<fog_msgs::srv::Path>("~/gps_path_out");
  waypoint_to_local_client_ = this->create_client<fog_msgs::srv::WaypointToLocal>("~/waypoint_to_local_out");
  path_to_local_client_     = this->create_client<fog_msgs::srv::PathToLocal>("~/path_to_local_out");

  // service handlers
  goto_trigger_service_   = this->create_service<std_srvs::srv::Trigger>("~/goto_trigger_in", std::bind(&Navigation::gotoTriggerCallback, this, _1, _2));
  hover_service_          = this->create_service<std_srvs::srv::Trigger>("~/hover_in", std::bind(&Navigation::hoverCallback, this, _1, _2));
  local_waypoint_service_ = this->create_service<fog_msgs::srv::Vec4>("~/local_waypoint_in", std::bind(&Navigation::localWaypointCallback, this, _1, _2));
  local_path_service_     = this->create_service<fog_msgs::srv::Path>("~/local_path_in", std::bind(&Navigation::localPathCallback, this, _1, _2));
  gps_waypoint_service_   = this->create_service<fog_msgs::srv::Vec4>("~/gps_waypoint_in", std::bind(&Navigation::gpsWaypointCallback, this, _1, _2));
  gps_path_service_       = this->create_service<fog_msgs::srv::Path>("~/gps_path_in", std::bind(&Navigation::gpsPathCallback, this, _1, _2));

  // timers
  execution_timer_ =
      this->create_wall_timer(std::chrono::duration<double>(1.0 / main_update_rate_), std::bind(&Navigation::navigationRoutine, this), callback_group_);

  if (max_waypoint_distance_ <= 0) {
    max_waypoint_distance_ = replanning_distance_;
  }

  is_initialized_ = true;
  RCLCPP_INFO(this->get_logger(), "[%s]: Initialized", this->get_name());
}
//}

/* octomapCallback //{ */
void Navigation::octomapCallback(const octomap_msgs::msg::Octomap::UniquePtr msg) {
  getting_octomap_ = true;
  parent_frame_    = msg->header.frame_id;
  RCLCPP_INFO_ONCE(this->get_logger(), "[%s]: Getting octomap", this->get_name());
  octomap_msgs::msg::Octomap map_msg = *msg;

  auto treePtr = octomap_msgs::fullMsgToMap(*msg);

  if (!treePtr) {
    RCLCPP_WARN(this->get_logger(), "[%s]: Octomap message is empty!", this->get_name());
  } else {
    std::scoped_lock lock(octree_mutex_);
    octree_ = std::shared_ptr<octomap::OcTree>(dynamic_cast<octomap::OcTree *>(treePtr));
  }
}
//}

/* odometryCallback //{ */
void Navigation::odometryCallback(const nav_msgs::msg::Odometry::UniquePtr msg) {
  if (!is_initialized_) {
    return;
  }

  getting_odometry_ = true;
  RCLCPP_INFO_ONCE(this->get_logger(), "[%s]: Getting odometry", this->get_name());
  uav_pos_[0] = msg->pose.pose.position.x;
  uav_pos_[1] = msg->pose.pose.position.y;
  uav_pos_[2] = msg->pose.pose.position.z;
  uav_pos_[3] = getYaw(msg->pose.pose.orientation);
}
//}

/* desiredPoseCallback //{ */
void Navigation::desiredPoseCallback(const geometry_msgs::msg::PoseStamped::UniquePtr msg) {
  if (!is_initialized_) {
    return;
  }

  getting_desired_pose_ = true;
  RCLCPP_INFO_ONCE(this->get_logger(), "[%s]: Getting desired pose", this->get_name());
  desired_pose_[0] = msg->pose.position.x;
  desired_pose_[1] = msg->pose.position.y;
  desired_pose_[2] = msg->pose.position.z;
  desired_pose_[3] = getYaw(msg->pose.orientation);
}
//}

/* controlDiagnosticsCallback //{ */
void Navigation::controlDiagnosticsCallback(const fog_msgs::msg::ControlInterfaceDiagnostics::UniquePtr msg) {
  if (!is_initialized_) {
    return;
  }
  getting_control_diagnostics_ = true;
  RCLCPP_INFO_ONCE(this->get_logger(), "[%s]: Getting control_interface diagnostics", this->get_name());
  control_moving_ = msg->moving;
  goal_reached_   = msg->mission_finished;
  manual_control_ = msg->manual_control;
  airborne_       = msg->airborne;
}
//}

/* bumperCallback //{ */
void Navigation::bumperCallback(const fog_msgs::msg::ObstacleSectors::UniquePtr msg) {
  if (!is_initialized_) {
    return;
  }

  RCLCPP_INFO_ONCE(this->get_logger(), "[%s]: Getting bumper msgs", this->get_name());
  std::scoped_lock lock(bumper_mutex_);
  bumper_msg_ = std::unique_ptr<fog_msgs::msg::ObstacleSectors>{new fog_msgs::msg::ObstacleSectors{*msg}};
}
//}

/* gotoCallback //{ */
void Navigation::gotoCallback(const nav_msgs::msg::Path::UniquePtr msg) {

  if (!is_initialized_) {
    RCLCPP_ERROR(this->get_logger(), "[%s]: Goto rejected, node not initialized", this->get_name());
    return;
  }

  if (!getting_octomap_) {
    RCLCPP_ERROR(this->get_logger(), "[%s]: Goto rejected, octomap not received", this->get_name());
    return;
  }

  if (!getting_control_diagnostics_) {
    RCLCPP_ERROR(this->get_logger(), "[%s]: Goto rejected, control_interface diagnostics not received", this->get_name());
    return;
  }

  if (!getting_desired_pose_) {
    RCLCPP_ERROR(this->get_logger(), "[%s]: Goto rejected, missing desired pose", this->get_name());
    return;
  }

  if (!airborne_) {
    RCLCPP_ERROR(this->get_logger(), "[%s]: Goto rejected, vehicle not flying normally", this->get_name());
    return;
  }

  if (msg->poses.empty()) {
    RCLCPP_ERROR(this->get_logger(), "[%s]: Goto rejected, path input does not contain any waypoints", this->get_name());
    return;
  }

  if (status_ != IDLE) {
    if (!override_previous_commands_) {
      RCLCPP_ERROR(this->get_logger(), "[%s]: Goto rejected, vehicle not IDLE", this->get_name());
      return;
    } else {
      RCLCPP_INFO(this->get_logger(), "[%s]: Override previous navigation commands", this->get_name());
      hover();
    }
  }

  RCLCPP_INFO(this->get_logger(), "[%s]: Recieved %ld waypoints", this->get_name(), msg->poses.size());

  waypoint_in_buffer_.clear();
  current_waypoint_id_ = 0;
  for (const auto &p : msg->poses) {
    Eigen::Vector4d point;
    point[0] = p.pose.position.x;
    point[1] = p.pose.position.y;
    point[2] = p.pose.position.z;
    point[3] = getYaw(p.pose.orientation);
    waypoint_in_buffer_.push_back(point);
  }
  RCLCPP_INFO(this->get_logger(), "[%s]: Waiting for planning trigger", this->get_name());
}
//}

/* gotoTriggerCallback //{ */
bool Navigation::gotoTriggerCallback([[maybe_unused]] const std::shared_ptr<std_srvs::srv::Trigger::Request> request,
                                     std::shared_ptr<std_srvs::srv::Trigger::Response>                       response) {
  if (!is_initialized_) {
    response->message = "Goto rejected, node not initialized";
    response->success = false;
    RCLCPP_ERROR(this->get_logger(), "[%s]: %s", this->get_name(), response->message.c_str());
    return true;
  }

  if (!getting_octomap_) {
    response->message = "Goto rejected, octomap not received";
    response->success = false;
    RCLCPP_ERROR(this->get_logger(), "[%s]: %s", this->get_name(), response->message.c_str());
    return true;
  }

  if (!getting_control_diagnostics_) {
    response->message = "Goto rejected, control_interface diagnostics not received";
    response->success = false;
    RCLCPP_ERROR(this->get_logger(), "[%s]: %s", this->get_name(), response->message.c_str());
    return true;
  }

  if (!getting_desired_pose_) {
    response->message = "Goto rejected, missing desired pose";
    response->success = false;
    RCLCPP_ERROR(this->get_logger(), "[%s]: %s", this->get_name(), response->message.c_str());
    return true;
  }

  if (!airborne_) {
    response->message = "Goto rejected, vehicle not flying normally";
    response->success = false;
    RCLCPP_ERROR(this->get_logger(), "[%s]: %s", this->get_name(), response->message.c_str());
    return true;
  }

  if (current_waypoint_id_ >= waypoint_in_buffer_.size() || waypoint_in_buffer_.empty()) {
    response->message = "Goto rejected, no waypoint provided";
    response->success = false;
    RCLCPP_ERROR(this->get_logger(), "[%s]: %s", this->get_name(), response->message.c_str());
    return true;
  }

  if (status_ != IDLE) {
    if (!override_previous_commands_) {
      RCLCPP_ERROR(this->get_logger(), "[%s]: Goto rejected, vehicle not IDLE", this->get_name());
      return true;
    } else {
      RCLCPP_INFO(this->get_logger(), "[%s]: Override previous navigation commands", this->get_name());
      hover();
    }
  }

  response->message = "Planning started";
  response->success = true;
  RCLCPP_INFO(this->get_logger(), "[%s]: %s", this->get_name(), response->message.c_str());
  status_ = PLANNING;
  return true;
}
//}

/* localPathCallback //{ */
bool Navigation::localPathCallback([[maybe_unused]] const std::shared_ptr<fog_msgs::srv::Path::Request> request,
                                   std::shared_ptr<fog_msgs::srv::Path::Response>                       response) {
  if (!is_initialized_) {
    response->message = "Path rejected, node not initialized";
    response->success = false;
    RCLCPP_ERROR(this->get_logger(), "[%s]: %s", this->get_name(), response->message.c_str());
    return true;
  }

  if (!getting_octomap_) {
    response->message = "Path rejected, octomap not received";
    response->success = false;
    RCLCPP_ERROR(this->get_logger(), "[%s]: %s", this->get_name(), response->message.c_str());
    return true;
  }

  if (!getting_control_diagnostics_) {
    response->message = "Path rejected, control_interface diagnostics not received";
    response->success = false;
    RCLCPP_ERROR(this->get_logger(), "[%s]: %s", this->get_name(), response->message.c_str());
    return true;
  }

  if (!getting_desired_pose_) {
    response->message = "Path rejected, missing desired pose";
    response->success = false;
    RCLCPP_ERROR(this->get_logger(), "[%s]: %s", this->get_name(), response->message.c_str());
    return true;
  }

  if (!airborne_) {
    response->message = "Path rejected, vehicle not flying normally";
    response->success = false;
    RCLCPP_ERROR(this->get_logger(), "[%s]: %s", this->get_name(), response->message.c_str());
    return true;
  }

  if (request->path.poses.empty()) {
    response->message = "Path rejected, path input does not contain any waypoints";
    response->success = false;
    RCLCPP_ERROR(this->get_logger(), "[%s]: %s", this->get_name(), response->message.c_str());
    return true;
  }

  if (status_ != IDLE) {
    if (!override_previous_commands_) {
      response->message = "Path rejected, vehicle not IDLE";
      response->success = false;
      RCLCPP_ERROR(this->get_logger(), "[%s]: %s", this->get_name(), response->message.c_str());
      return true;
    } else {
      RCLCPP_INFO(this->get_logger(), "[%s]: Override previous navigation commands", this->get_name());
      hover();
    }
  }

  waypoint_in_buffer_.clear();
  current_waypoint_id_ = 0;
  for (const auto &p : request->path.poses) {
    Eigen::Vector4d point;
    point[0] = p.pose.position.x;
    point[1] = p.pose.position.y;
    point[2] = p.pose.position.z;
    point[3] = getYaw(p.pose.orientation);
    waypoint_in_buffer_.push_back(point);
  }

  RCLCPP_INFO(this->get_logger(), "[%s]: Recieved %ld waypoints. Planning started", this->get_name(), request->path.poses.size());
  response->message = "Planning started";
  response->success = true;
  status_           = PLANNING;
  return true;
}
//}

/* gpsPathCallback //{ */
bool Navigation::gpsPathCallback([[maybe_unused]] const std::shared_ptr<fog_msgs::srv::Path::Request> request,
                                 std::shared_ptr<fog_msgs::srv::Path::Response>                       response) {
  if (!is_initialized_) {
    response->message = "Path rejected, node not initialized";
    response->success = false;
    RCLCPP_ERROR(this->get_logger(), "[%s]: %s", this->get_name(), response->message.c_str());
    return true;
  }

  if (!getting_octomap_) {
    response->message = "Path rejected, octomap not received";
    response->success = false;
    RCLCPP_ERROR(this->get_logger(), "[%s]: %s", this->get_name(), response->message.c_str());
    return true;
  }

  if (!getting_control_diagnostics_) {
    response->message = "Path rejected, control_interface diagnostics not received";
    response->success = false;
    RCLCPP_ERROR(this->get_logger(), "[%s]: %s", this->get_name(), response->message.c_str());
    return true;
  }

  if (!getting_desired_pose_) {
    response->message = "Path rejected, missing desired pose";
    response->success = false;
    RCLCPP_ERROR(this->get_logger(), "[%s]: %s", this->get_name(), response->message.c_str());
    return true;
  }

  if (!airborne_) {
    response->message = "Path rejected, vehicle not flying normally";
    response->success = false;
    RCLCPP_ERROR(this->get_logger(), "[%s]: %s", this->get_name(), response->message.c_str());
    return true;
  }

  if (request->path.poses.empty()) {
    response->message = "Path rejected, path input does not contain any waypoints";
    response->success = false;
    RCLCPP_ERROR(this->get_logger(), "[%s]: %s", this->get_name(), response->message.c_str());
    return true;
  }

  if (status_ != IDLE) {
    if (!override_previous_commands_) {
      response->message = "Path rejected, vehicle not IDLE";
      response->success = false;
      RCLCPP_ERROR(this->get_logger(), "[%s]: %s", this->get_name(), response->message.c_str());
      return true;
    } else {
      RCLCPP_INFO(this->get_logger(), "[%s]: Override previous navigation commands", this->get_name());
      hover();
    }
  }

  auto convert_path_srv  = std::make_shared<fog_msgs::srv::PathToLocal::Request>();
  convert_path_srv->path = request->path;
  RCLCPP_INFO(this->get_logger(), "[%s]: Calling Path transform", this->get_name());
  auto call_result = path_to_local_client_->async_send_request(convert_path_srv, std::bind(&Navigation::pathFutureCallback, this, std::placeholders::_1));

  response->message = "Processing path";
  response->success = true;
  return true;
}
//}

/* localWaypointCallback //{ */
bool Navigation::localWaypointCallback([[maybe_unused]] const std::shared_ptr<fog_msgs::srv::Vec4::Request> request,
                                       std::shared_ptr<fog_msgs::srv::Vec4::Response>                       response) {
  if (!is_initialized_) {
    response->message = "Goto rejected, node not initialized";
    response->success = false;
    RCLCPP_ERROR(this->get_logger(), "[%s]: %s", this->get_name(), response->message.c_str());
    return true;
  }

  if (!getting_octomap_) {
    response->message = "Goto rejected, octomap not received";
    response->success = false;
    RCLCPP_ERROR(this->get_logger(), "[%s]: %s", this->get_name(), response->message.c_str());
    return true;
  }

  if (!getting_control_diagnostics_) {
    response->message = "Goto rejected, control_interface diagnostics not received";
    response->success = false;
    RCLCPP_ERROR(this->get_logger(), "[%s]: %s", this->get_name(), response->message.c_str());
    return true;
  }

  if (!getting_desired_pose_) {
    response->message = "Goto rejected, missing desired pose";
    response->success = false;
    RCLCPP_ERROR(this->get_logger(), "[%s]: %s", this->get_name(), response->message.c_str());
    return true;
  }

  if (!airborne_) {
    response->message = "Goto rejected, vehicle not flying normally";
    response->success = false;
    RCLCPP_ERROR(this->get_logger(), "[%s]: %s", this->get_name(), response->message.c_str());
    return true;
  }

  if (status_ != IDLE) {
    if (!override_previous_commands_) {
      response->message = "Goto rejected, vehicle not IDLE";
      response->success = false;
      RCLCPP_ERROR(this->get_logger(), "[%s]: %s", this->get_name(), response->message.c_str());
      return true;
    } else {
      RCLCPP_INFO(this->get_logger(), "[%s]: Override previous navigation commands", this->get_name());
      hover();
    }
  }

  waypoint_in_buffer_.clear();
  current_waypoint_id_ = 0;
  Eigen::Vector4d point;
  point[0] = request->goal[0];
  point[1] = request->goal[1];
  point[2] = request->goal[2];
  point[3] = request->goal[3];
  waypoint_in_buffer_.push_back(point);

  RCLCPP_INFO(this->get_logger(), "[%s]: Waypoint set: %.2f, %.2f, %.2f, %.2f", this->get_name(), point.x(), point.y(), point.z(), point.w());

  RCLCPP_INFO(this->get_logger(), "[%s]: Planning started", this->get_name());
  status_ = PLANNING;

  response->message = "Planning started";
  response->success = true;
  return true;
}
//}

/* gpsWaypointCallback //{ */
bool Navigation::gpsWaypointCallback([[maybe_unused]] const std::shared_ptr<fog_msgs::srv::Vec4::Request> request,
                                     std::shared_ptr<fog_msgs::srv::Vec4::Response>                       response) {
  if (!is_initialized_) {
    response->message = "Goto rejected, node not initialized";
    response->success = false;
    RCLCPP_ERROR(this->get_logger(), "[%s]: %s", this->get_name(), response->message.c_str());
    return true;
  }

  if (!getting_octomap_) {
    response->message = "Goto rejected, octomap not received";
    response->success = false;
    RCLCPP_ERROR(this->get_logger(), "[%s]: %s", this->get_name(), response->message.c_str());
    return true;
  }

  if (!getting_control_diagnostics_) {
    response->message = "Goto rejected, control_interface diagnostics not received";
    response->success = false;
    RCLCPP_ERROR(this->get_logger(), "[%s]: %s", this->get_name(), response->message.c_str());
    return true;
  }

  if (!getting_desired_pose_) {
    response->message = "Goto rejected, missing desired pose";
    response->success = false;
    RCLCPP_ERROR(this->get_logger(), "[%s]: %s", this->get_name(), response->message.c_str());
    return true;
  }

  if (!airborne_) {
    response->message = "Goto rejected, vehicle not flying normally";
    response->success = false;
    RCLCPP_ERROR(this->get_logger(), "[%s]: %s", this->get_name(), response->message.c_str());
    return true;
  }

  if (status_ != IDLE) {
    if (!override_previous_commands_) {
      response->message = "Goto rejected, vehicle not IDLE";
      response->success = false;
      RCLCPP_ERROR(this->get_logger(), "[%s]: %s", this->get_name(), response->message.c_str());
      return true;
    } else {
      RCLCPP_INFO(this->get_logger(), "[%s]: Override previous navigation commands", this->get_name());
      hover();
    }
  }

  RCLCPP_INFO(this->get_logger(), "[%s]: Creating coord transform request", this->get_name());
  auto waypoint_convert_srv                 = std::make_shared<fog_msgs::srv::WaypointToLocal::Request>();
  waypoint_convert_srv->latitude_deg        = request->goal[0];
  waypoint_convert_srv->longitude_deg       = request->goal[1];
  waypoint_convert_srv->relative_altitude_m = request->goal[2];
  waypoint_convert_srv->yaw                 = request->goal[3];
  RCLCPP_INFO(this->get_logger(), "[%s]: Calling coord transform", this->get_name());
  auto call_result =
      waypoint_to_local_client_->async_send_request(waypoint_convert_srv, std::bind(&Navigation::waypointFutureCallback, this, std::placeholders::_1));


  response->message = "Processing goto";
  response->success = true;
  return true;
}
//}

/* hoverCallback //{ */
bool Navigation::hoverCallback([[maybe_unused]] const std::shared_ptr<std_srvs::srv::Trigger::Request> request,
                               std::shared_ptr<std_srvs::srv::Trigger::Response>                       response) {
  if (!is_initialized_) {
    response->message = "Hover rejected, node not initialized";
    response->success = false;
    RCLCPP_ERROR(this->get_logger(), "[%s]: %s", this->get_name(), response->message.c_str());
    return true;
  }

  if (!getting_control_diagnostics_) {
    response->message = "Hover rejected, control_interface diagnostics not received";
    response->success = false;
    RCLCPP_ERROR(this->get_logger(), "[%s]: %s", this->get_name(), response->message.c_str());
    return true;
  }

  if (!airborne_) {
    response->message = "Hover rejected, vehicle not flying normally";
    response->success = false;
    RCLCPP_ERROR(this->get_logger(), "[%s]: %s", this->get_name(), response->message.c_str());
    return true;
  }

  if (status_ == IDLE) {
    response->message = "Hover not necessary, vehicle is IDLE";
    response->success = false;
    RCLCPP_WARN(this->get_logger(), "[%s]: %s", this->get_name(), response->message.c_str());
    return true;
  }

  hover_requested_  = true;
  response->message = "Navigation stopped. Hovering";
  response->success = true;
  RCLCPP_INFO(this->get_logger(), "[%s]: %s", this->get_name(), response->message.c_str());
  return true;
}
//}

/* navigationRoutine //{ */
void Navigation::navigationRoutine(void) {

  if (is_initialized_ && getting_octomap_ && getting_control_diagnostics_ && getting_odometry_ && getting_desired_pose_) {

    /* navigation execution //{ */
    RCLCPP_INFO_ONCE(this->get_logger(), "[%s]: NAVIGATION IS READY", this->get_name());

    if (bumper_enabled_) {
      std::scoped_lock lock(bumper_mutex_);
      if (bumper_msg_ == nullptr || nanosecondsToSecs((this->get_clock()->now() - bumper_msg_->header.stamp).nanoseconds()) > 1.0) {
        RCLCPP_WARN(this->get_logger(), "[%s]: Missing bumper data calling hover.", this->get_name());
        hover();
        status_ = IDLE;
      }
    }

    switch (status_) {

      /* IDLE //{ */
      case IDLE: {
        hover_requested_    = false;
        replanning_counter_ = 0;

        if (bumper_enabled_) {
          std::scoped_lock lock(bumper_mutex_);

          bool obstacle_detected = bumperCheckObstacles(*bumper_msg_);
          if (!bumper_active_) {
            if (obstacle_detected) {
              RCLCPP_WARN(this->get_logger(), "[%s]: [Bumper] - obstacle in proximity! Starting avoidance", this->get_name());
              status_ = AVOIDING;
              break;
            }
          } else if (!obstacle_detected) {
            RCLCPP_WARN(this->get_logger(), "[%s]: Deactivating bumper", this->get_name());
            bumper_active_ = false;
            status_        = PLANNING;
            break;
          }
        }

        std::vector<Eigen::Vector4d> waypoints;
        waypoints.push_back(uav_pos_);
        publishFutureTrajectory(waypoints);
        break;
      }
        //}

      /* PLANNING //{ */
      case PLANNING: {

        if (manual_control_) {
          RCLCPP_INFO(this->get_logger(), "[%s]: Manual control enabled, switching to IDLE", this->get_name());
          waypoint_in_buffer_.clear();
          waypoint_out_buffer_.clear();
          status_ = IDLE;
          break;
        }

        waypoint_out_buffer_.clear();

        if (hover_requested_) {
          hover();
          status_ = IDLE;
          break;
        }

        std::scoped_lock lock(octree_mutex_);

        if (octree_ == NULL || octree_->size() < 1) {
          RCLCPP_WARN(this->get_logger(), "[%s]: Octomap is NULL or empty! Abort planning and swiching to IDLE", this->get_name());
          status_ = IDLE;
          break;
        }

        if (waypoint_in_buffer_.empty() || (current_waypoint_id_) >= waypoint_in_buffer_.size()) {
          RCLCPP_WARN(this->get_logger(), "[%s]: No navigation goals available. Switching to IDLE", this->get_name());
          status_ = IDLE;
          break;
        }

        last_goal_    = current_goal_;
        current_goal_ = waypoint_in_buffer_[current_waypoint_id_];

        RCLCPP_INFO(this->get_logger(), "[%s]: Waypoint [%.2f, %.2f, %.2f, %.2f] set as a next goal", this->get_name(), current_goal_[0], current_goal_[1],
                    current_goal_[2], current_goal_[3]);

        visualizeGoals(waypoint_in_buffer_);

        if (replanning_counter_ >= replanning_limit_) {
          RCLCPP_ERROR(this->get_logger(),
                       "[%s]: No waypoint produced after %d repeated attempts. "
                       "Please provide a new waypoint",
                       this->get_name(), replanning_counter_);
          status_ = IDLE;
        }

        navigation::AstarPlanner planner =
            navigation::AstarPlanner(safe_obstacle_distance_, euclidean_distance_cutoff_, planning_tree_resolution_, distance_penalty_, greedy_penalty_,
                                     min_altitude_, max_altitude_, planning_timeout_, max_waypoint_distance_, unknown_is_occupied_);

        octomap::point3d planning_start;
        if ((desired_pose_.head<3>() - uav_pos_.head<3>()).norm() <= navigation_tolerance_) {
          planning_start = toPoint3d(desired_pose_);
        } else {
          planning_start = toPoint3d(uav_pos_);
        }

        octomap::point3d planning_goal = toPoint3d(current_goal_);

        std::pair<std::vector<octomap::point3d>, PlanningResult> waypoints =
            planner.findPath(planning_start, planning_goal, octree_, planning_timeout_, std::bind(&Navigation::visualizeTree, this, _1),
                             std::bind(&Navigation::visualizeExpansions, this, _1, _2, _3));

        RCLCPP_INFO(this->get_logger(), "[%s]: Planner returned %ld waypoints", this->get_name(), waypoints.first.size());

        /* GOAL_REACHED //{ */
        if (waypoints.second == GOAL_REACHED) {

          if (std::abs(uav_pos_.w() - current_goal_.w()) > max_yaw_step_) {
            RCLCPP_INFO(this->get_logger(), "[%s]: turning in one spot", this->get_name());
            waypoints.second    = COMPLETE;
            replanning_counter_ = 0;
          } else {

            RCLCPP_INFO(this->get_logger(), "[%s]: Current goal reached", this->get_name());

            if (current_waypoint_id_ >= waypoint_in_buffer_.size()) {
              RCLCPP_INFO(this->get_logger(), "[%s]: The last provided navigation goal has been visited. Switching to IDLE", this->get_name());
              status_ = IDLE;
              break;

            } else {
              current_waypoint_id_++;
            }

            break;
          }
        }
        //}

        /* COMPLETE //{ */
        if (waypoints.second == COMPLETE) {
          replanning_counter_ = 0;
        }
        //}

        /* INCOMPLETE //{ */
        if (waypoints.second == INCOMPLETE) {

          if (waypoints.first.size() < 2) {
            RCLCPP_WARN(this->get_logger(), "[%s]: path not found", this->get_name());
            replanning_counter_++;
            break;
          }

          Eigen::Vector3d w_start;
          w_start.x() = waypoints.first.front().x();
          w_start.y() = waypoints.first.front().y();
          w_start.z() = waypoints.first.front().z();
<<<<<<< HEAD
=======

>>>>>>> be7f1749
          Eigen::Vector3d w_end;
          w_end.x() = waypoints.first.back().x();
          w_end.y() = waypoints.first.back().y();
          w_end.z() = waypoints.first.back().z();

          double path_start_end_dist = (w_end - w_start).norm();

          if (path_start_end_dist < planning_tree_resolution_) {
            if (std::abs(uav_pos_.w() - current_goal_.w()) > max_yaw_step_) {
              RCLCPP_INFO(this->get_logger(), "[%s]: turning in one spot", this->get_name());
              waypoints.second    = COMPLETE;
              replanning_counter_ = 0;
            } else {
              RCLCPP_WARN(this->get_logger(), "[%s]: path too short", this->get_name());
              replanning_counter_++;
              break;
            }
          }
        }
        //}

        /* GOAL_IN_OBSTACLE //{ */
        if (waypoints.second == GOAL_IN_OBSTACLE) {
          replanning_counter_ = 0;
          RCLCPP_WARN(this->get_logger(), "[%s]: Goal [%.2f, %.2f, %.2f, %.2f] is inside an inflated obstacle", this->get_name(), current_goal_[0],
                      current_goal_[1], current_goal_[2], current_goal_[3]);
        }
        //}

        /* FAILURE //{ */
        if (waypoints.second == FAILURE) {
          RCLCPP_WARN(this->get_logger(), "[%s]: path to goal not found", this->get_name());
          replanning_counter_++;
          break;
        }
        //}

        /* resample path and add yaw //{ */
        std::vector<Eigen::Vector4d> resampled = resamplePath(waypoints.first, desired_pose_.w(), current_goal_.w());

        bool output_current_goal = waypoints.second == COMPLETE;
        for (auto &w : resampled) {
          if ((w.head<3>() - desired_pose_.head<3>()).norm() <= replanning_distance_) {
            waypoint_out_buffer_.push_back(w);
          } else {
            RCLCPP_INFO(this->get_logger(), "[%s]: Path exceeding replanning distance", this->get_name());
            output_current_goal = false;
            break;
          }
        }

        if (output_current_goal) {
          waypoint_out_buffer_.push_back(current_goal_);
        }
        //}

        status_ = COMMANDING;
        break;
      }
      //}

      /* COMMANDING //{ */
      case COMMANDING: {

        if (manual_control_) {
          RCLCPP_INFO(this->get_logger(), "[%s]: Manual control enabled, switching to IDLE", this->get_name());
          waypoint_in_buffer_.clear();
          waypoint_out_buffer_.clear();
          status_ = IDLE;
          break;
        }

        if (hover_requested_) {
          hover();
          status_ = IDLE;
          break;
        }

        if (waypoint_out_buffer_.size() < 1) {
          RCLCPP_WARN(this->get_logger(), "[%s]: No waypoints in the output buffer. Replanning", this->get_name());
          replanning_counter_++;
          status_ = PLANNING;
          break;
        }

        RCLCPP_INFO(this->get_logger(), "[%s]: Sending %ld waypoints to the control interface:", this->get_name(), waypoint_out_buffer_.size());
        for (auto &w : waypoint_out_buffer_) {
          RCLCPP_INFO(this->get_logger(), "[%s]:        %.2f, %.2f, %.2f, %.2f", this->get_name(), w.x(), w.y(), w.z(), w.w());
        }
        visualizePath(waypoint_out_buffer_);
        publishFutureTrajectory(waypoint_out_buffer_);
        auto waypoints_srv = waypointsToPathSrv(waypoint_out_buffer_);
        auto call_result   = local_path_client_->async_send_request(waypoints_srv);
        status_            = MOVING;
        break;
      }
        //}

        /* MOVING //{ */
      case MOVING: {

        if (manual_control_) {
          RCLCPP_INFO(this->get_logger(), "[%s]: Manual control enabled, switching to IDLE", this->get_name());
          waypoint_in_buffer_.clear();
          waypoint_out_buffer_.clear();
          status_ = IDLE;
          break;
        }

        if (hover_requested_) {
          hover();
          status_ = IDLE;
          break;
        }

        if (bumper_enabled_) {
          std::scoped_lock lock(bumper_mutex_);
          bool             obstacle_detected = bumperCheckObstacles(*bumper_msg_);
          if (!bumper_active_) {
            if (obstacle_detected) {
              RCLCPP_WARN(this->get_logger(), "[%s]: [Bumper] - obstacle in proximity while moving! Calling hover", this->get_name());
              hover();
              status_ = IDLE;
              break;
            }
          }
        }

        replanning_counter_ = 0;
        publishFutureTrajectory(waypoint_out_buffer_);
        if ((!control_moving_ && goal_reached_)) {
          RCLCPP_INFO(this->get_logger(), "[%s]: End of current segment reached", this->get_name());
          if (bumper_active_) {
            status_ = AVOIDING;
          } else {
            status_ = PLANNING;
          }
        }
        break;
      }
        //}

        /* AVOIDING //{ */
      case AVOIDING: {

        if (manual_control_) {
          RCLCPP_INFO(this->get_logger(), "[%s]: Manual control enabled, switching to IDLE", this->get_name());
          waypoint_in_buffer_.clear();
          waypoint_out_buffer_.clear();
          status_ = IDLE;
          break;
        }

        {
          std::scoped_lock lock(bumper_mutex_);
          Eigen::Vector3d  avoidance_vector = bumperGetAvoidanceVector(*bumper_msg_);

          if (avoidance_vector.norm() == 0) {
            RCLCPP_INFO(this->get_logger(), "[%s]: Nothing to avoid", this->get_name());
            status_ = IDLE;
            break;
          }

          Eigen::Vector4d new_goal = uav_pos_;
          new_goal.x() += avoidance_vector.x();
          new_goal.y() += avoidance_vector.y();
          new_goal.z() = desired_pose_.z() + avoidance_vector.z();  // using desired position instead of the actual Z, because the estimate may drift
          new_goal.w() = desired_pose_.w();

          RCLCPP_INFO(this->get_logger(), "[Bumper]: Avoiding obstacle by moving from [%.2f, %.2f, %.2f] to [%.2f, %.2f, %.2f]", uav_pos_.x(), uav_pos_.y(),
                      uav_pos_.z(), new_goal.x(), new_goal.y(), new_goal.z());

          waypoint_out_buffer_.clear();
          waypoint_out_buffer_.push_back(new_goal);
        }

        if (!bumper_active_) {
          RCLCPP_WARN(this->get_logger(), "[%s]: Activating bumper", this->get_name());
          bumper_active_ = true;
        }

        status_ = COMMANDING;
        break;
      }
        //}
    }

    //}

  } else {
    RCLCPP_INFO_THROTTLE(this->get_logger(), *this->get_clock(), 1000, "[%s]: Octomap: %s, ControlDiagnostics: %s, Odometry: %s, DesiredPose: %s",
                         this->get_name(), getting_octomap_ ? "OK" : "MISSING", getting_control_diagnostics_ ? "OK" : "MISSING",
                         getting_octomap_ ? "OK" : "MISSING", getting_desired_pose_ ? "OK" : "MISSING");
  }

  std_msgs::msg::String msg;
  msg.data = STATUS_STRING[status_];
  status_publisher_->publish(msg);
  publishDiagnostics();
}
//}

/* bumperCheckObstacles //{ */
bool Navigation::bumperCheckObstacles(const fog_msgs::msg::ObstacleSectors &bumper_msg) {


  for (int i = 0; i < int(bumper_msg.n_horizontal_sectors); i++) {

    if (bumper_msg.sectors[i] < 0) {
      continue;
    }

    // if the sector is under safe distance
    if (bumper_msg.sectors[i] <= safe_obstacle_distance_ * bumper_distance_factor_) {
      return true;
    }
  }

  return false;
}
//}

/* bumperGetAvoidanceVector//{ */
Eigen::Vector3d Navigation::bumperGetAvoidanceVector(const fog_msgs::msg::ObstacleSectors &bumper_msg) {

  double sector_size = (2.0 * M_PI) / double(bumper_msg.n_horizontal_sectors);

  Eigen::Vector3d forward = Eigen::Vector3d::UnitX();

  for (int i = 0; i < int(bumper_msg.n_horizontal_sectors); i++) {

    if (bumper_msg.sectors[i] < 0) {
      continue;
    }

    if (bumper_msg.sectors[i] <= safe_obstacle_distance_ * bumper_distance_factor_) {
      Eigen::Quaterniond q = Eigen::AngleAxisd(0, Eigen::Vector3d::UnitX()) * Eigen::AngleAxisd(0, Eigen::Vector3d::UnitY()) *
                             Eigen::AngleAxisd(sector_size * i + M_PI + uav_pos_.w(), Eigen::Vector3d::UnitZ());

      Eigen::Vector3d avoidance_vector = q * ((safe_obstacle_distance_ - bumper_msg.sectors[i] + planning_tree_resolution_) * forward);

      return avoidance_vector;
    }
  }
  return Eigen::Vector3d::Zero();
}
//}

/* resamplePath //{ */
std::vector<Eigen::Vector4d> Navigation::resamplePath(const std::vector<octomap::point3d> &waypoints, const double start_yaw, const double end_yaw) {
  std::vector<Eigen::Vector4d> ret;

  if (waypoints.size() < 2) {
    for (auto &w : waypoints) {
      ret.push_back(Eigen::Vector4d(w.x(), w.y(), w.z(), end_yaw));
    }
    return ret;
  }

  ret.push_back(Eigen::Vector4d(waypoints.front().x(), waypoints.front().y(), waypoints.front().z(), 0.0));

  size_t i = 1;
  while (i < waypoints.size()) {
    double dist = std::sqrt(std::pow(ret.back().x() - waypoints[i].x(), 2) + std::pow(ret.back().y() - waypoints[i].y(), 2) +
                            std::pow(ret.back().z() - waypoints[i].z(), 2));
    if (dist > max_waypoint_distance_) {
      Eigen::Vector3d direction;
      direction.x() = waypoints[i].x() - ret.back().x();
      direction.y() = waypoints[i].y() - ret.back().y();
      direction.z() = waypoints[i].z() - ret.back().z();
      direction     = direction.normalized() * max_waypoint_distance_;

      Eigen::Vector4d padded;
      padded.x() = ret.back().x() + direction.x();
      padded.y() = ret.back().y() + direction.y();
      padded.z() = ret.back().z() + direction.z();
      ret.push_back(padded);
    } else {
      ret.push_back(Eigen::Vector4d(waypoints[i].x(), waypoints[i].y(), waypoints[i].z(), 0.0));
      i++;
    }
  }

  RCLCPP_INFO(this->get_logger(), "[%s]: Padded %ul original waypoints to %ul points", this->get_name(), waypoints.size(), ret.size());

  /* add yaw //{ */

  double delta_yaw = std::atan2(std::sin(end_yaw - start_yaw), std::cos(end_yaw - start_yaw));
  double yaw_step  = delta_yaw / ret.size();
  RCLCPP_INFO(this->get_logger(), "[%s]: Start yaw: %.2f, end yaw: %.2f, yaw step: %.2f", this->get_name(), start_yaw, end_yaw, yaw_step);

  if (std::abs(yaw_step) <= max_yaw_step_) {
    ret.front().w() = start_yaw;
    for (size_t j = 1; j < ret.size(); j++) {
      ret[j].w() = ret[j - 1].w() + yaw_step;
    }
  } else {
    // resample again to limit yaw rate and avoid fast turning
    int resampling_factor = int(std::abs(yaw_step) / max_yaw_step_) + 1;
    RCLCPP_INFO(this->get_logger(), "[%s]: Yaw step: %.2f is greater than max yaw step: %.2f", this->get_name(), yaw_step, max_yaw_step_);
    RCLCPP_INFO(this->get_logger(), "[%s]: Resampling factor: %.2f", this->get_name(), resampling_factor);
    std::vector<Eigen::Vector4d> resampled;
    for (const auto &p : ret) {
      for (int j = 0; j < resampling_factor; j++) {
        Eigen::Vector4d v(p[0], p[1], p[2], p[3]);
        resampled.push_back(v);
      }
    }

    ret.clear();
    ret.insert(ret.end(), resampled.begin(), resampled.end());
    yaw_step = delta_yaw / ret.size();
    RCLCPP_INFO(this->get_logger(), "[%s]: New yaw step: %.2f", this->get_name(), yaw_step);
    ret.front().w() = start_yaw;
    for (size_t j = 1; j < ret.size(); j++) {
      ret[j].w() = ret[j - 1].w() + yaw_step;
    }
  }

  //}

  return ret;
}
//}

/* waypointsToPathSrv //{ */
std::shared_ptr<fog_msgs::srv::Path::Request> Navigation::waypointsToPathSrv(const std::vector<Eigen::Vector4d> &waypoints) {
  nav_msgs::msg::Path msg;
  msg.header.stamp    = this->get_clock()->now();
  msg.header.frame_id = parent_frame_;
  for (size_t i = 0; i < waypoints.size(); i++) {
    geometry_msgs::msg::PoseStamped p;
    p.pose.position.x  = waypoints[i].x();
    p.pose.position.y  = waypoints[i].y();
    p.pose.position.z  = waypoints[i].z();
    p.pose.orientation = yawToQuaternionMsg(waypoints[i].w());
    msg.poses.push_back(p);
  }
  auto path_srv  = std::make_shared<fog_msgs::srv::Path::Request>();
  path_srv->path = msg;
  return path_srv;
}
//}

/* hover //{ */
void Navigation::hover() {
  std::vector<Eigen::Vector4d> waypoints;
  waypoints.push_back(desired_pose_);
  auto waypoints_srv = waypointsToPathSrv(waypoints);
  auto call_result   = local_path_client_->async_send_request(waypoints_srv);
}
//}

/* publishDiagnostics //{ */
void Navigation::publishDiagnostics() {
  fog_msgs::msg::NavigationDiagnostics msg;
  msg.header.stamp        = this->get_clock()->now();
  msg.header.frame_id     = parent_frame_;
  msg.state               = STATUS_STRING[status_];
  msg.waypoints_in_buffer = waypoint_in_buffer_.size();
  msg.bumper_active       = bumper_active_;
  msg.current_waypoint_id = current_waypoint_id_;
  msg.current_nav_goal[0] = current_goal_.x();
  msg.current_nav_goal[1] = current_goal_.y();
  msg.current_nav_goal[2] = current_goal_.z();
  msg.last_nav_goal[0]    = last_goal_.x();
  msg.last_nav_goal[1]    = last_goal_.y();
  msg.last_nav_goal[2]    = last_goal_.z();
  diagnostics_publisher_->publish(msg);
}
//}

/* publishFutureTrajectory //{ */
void Navigation::publishFutureTrajectory(std::vector<Eigen::Vector4d> waypoints) {
  fog_msgs::msg::FutureTrajectory msg;
  msg.header.stamp    = this->get_clock()->now();
  msg.header.frame_id = parent_frame_;
  for (const auto &w : waypoints) {
    fog_msgs::msg::Vector4Stamped v;
    v.x               = w.x();
    v.y               = w.y();
    v.z               = w.z();
    v.w               = w.w();
    v.header.frame_id = parent_frame_;
    msg.poses.push_back(v);
  }
  future_trajectory_publisher_->publish(msg);
}
//}

/* waypointFutureCallback //{ */
bool Navigation::waypointFutureCallback(rclcpp::Client<fog_msgs::srv::WaypointToLocal>::SharedFuture future) {
  std::shared_ptr<fog_msgs::srv::WaypointToLocal_Response> result = future.get();

  if (result->success) {
    RCLCPP_INFO(this->get_logger(), "[%s]: Coordinate transform returned: %.2f, %.2f", this->get_name(), result->local_x, result->local_y);

    Eigen::Vector4d point;
    point[0] = result->local_x;
    point[1] = result->local_y;
    point[2] = result->local_z;
    point[3] = result->yaw;

    if (point.z() < min_altitude_) {
      RCLCPP_WARN(this->get_logger(), "[%s]: Goal Z coordinate (%.2f) is below the minimum allowed altitude (%.2f)", this->get_name(), point.z(),
                  min_altitude_);
      return false;
    }

    if (point.z() > max_altitude_) {
      RCLCPP_WARN(this->get_logger(), "[%s]: Goal Z coordinate (%.2f) is above the maximum allowed altitude (%.2f)", this->get_name(), point.z(),
                  max_altitude_);
      return false;
    }

    if ((point.head<3>() - desired_pose_.head<3>()).norm() > max_goal_distance_) {
      RCLCPP_WARN(this->get_logger(), "[%s]: Distance to goal (%.2f) exceeds the maximum allowed distance (%.2f m)", this->get_name(),
                  (point.head<3>() - desired_pose_.head<3>()).norm(), max_goal_distance_);
      return false;
    }

    waypoint_in_buffer_.push_back(point);

    RCLCPP_INFO(this->get_logger(), "[%s]: Waypoint added (LOCAL): %.2f, %.2f, %.2f, %.2f", this->get_name(), point.x(), point.y(), point.z(), point.w());

    RCLCPP_INFO(this->get_logger(), "[%s]: Planning started", this->get_name());
    status_ = PLANNING;

    return true;
  }
  return false;
}
//}

/* pathFutureCallback //{ */
bool Navigation::pathFutureCallback(rclcpp::Client<fog_msgs::srv::PathToLocal>::SharedFuture future) {
  std::shared_ptr<fog_msgs::srv::PathToLocal_Response> result = future.get();

  if (result->success) {
    RCLCPP_INFO(this->get_logger(), "[%s]: Coordinate transform returned %ld points", this->get_name(), result->path.poses.size());

    for (auto &pose : result->path.poses) {

      Eigen::Vector4d point;
      point[0] = pose.pose.position.x;
      point[1] = pose.pose.position.y;
      point[2] = pose.pose.position.z;
      point[3] = getYaw(pose.pose.orientation);

      if (point.z() < min_altitude_) {
        RCLCPP_WARN(this->get_logger(), "[%s]: Goal Z coordinate (%.2f) is below the minimum allowed altitude (%.2f)", this->get_name(), point.z(),
                    min_altitude_);
        return false;
      }

      if (point.z() > max_altitude_) {
        RCLCPP_WARN(this->get_logger(), "[%s]: Goal Z coordinate (%.2f) is above the maximum allowed altitude (%.2f)", this->get_name(), point.z(),
                    max_altitude_);
        return false;
      }

      if ((point.head<3>() - desired_pose_.head<3>()).norm() > max_goal_distance_) {
        RCLCPP_WARN(this->get_logger(), "[%s]: Distance to goal (%.2f) exceeds the maximum allowed distance (%.2f m)", this->get_name(),
                    (point.head<3>() - desired_pose_.head<3>()).norm(), max_goal_distance_);
        return false;
      }

      waypoint_in_buffer_.push_back(point);
      RCLCPP_INFO(this->get_logger(), "[%s]: Waypoint added (LOCAL): %.2f, %.2f, %.2f, %.2f", this->get_name(), point.x(), point.y(), point.z(), point.w());
    }

    RCLCPP_INFO(this->get_logger(), "[%s]: Planning started", this->get_name());
    status_ = PLANNING;

    return true;
  }
  return false;
}
//}

/* visualization //{ */

/* visualizeTree //{ */
void Navigation::visualizeTree(const octomap::OcTree &tree) {
  RCLCPP_INFO_ONCE(this->get_logger(), "[%s]: Visualizing tree", this->get_name());
  visualization_msgs::msg::Marker msg;
  msg.header.frame_id    = parent_frame_;
  msg.header.stamp       = this->get_clock()->now();
  msg.ns                 = "tree";
  msg.type               = visualization_msgs::msg::Marker::POINTS;
  msg.id                 = 8;
  msg.action             = visualization_msgs::msg::Marker::ADD;
  msg.pose.orientation.w = 1.0;
  msg.scale.x            = tree_points_scale_;
  msg.scale.y            = tree_points_scale_;

  for (auto it = tree.begin(); it != tree.end(); it++) {
    if (it->getValue() == TreeValue::OCCUPIED) {
      geometry_msgs::msg::Point gp;
      auto                      color = generateColor(0, 0, 0, 1.0);
      gp.x                            = it.getX();
      gp.y                            = it.getY();
      gp.z                            = it.getZ();
      msg.points.push_back(gp);
      msg.colors.push_back(color);
    } else if (show_unoccupied_) {
      geometry_msgs::msg::Point gp;
      auto                      color = generateColor(0.7, 0.7, 0.7, 0.7);
      gp.x                            = it.getX();
      gp.y                            = it.getY();
      gp.z                            = it.getZ();
      msg.points.push_back(gp);
      msg.colors.push_back(color);
    }
  }
  binary_tree_publisher_->publish(msg);
}
//}

/* visualizeExpansions //{ */
void Navigation::visualizeExpansions(const std::unordered_set<navigation::Node, HashFunction>  open,
                                     const std::unordered_set<navigation::Node, HashFunction> &closed, const octomap::OcTree &tree) {
  RCLCPP_INFO_ONCE(this->get_logger(), "[%s]: Visualizing open planning expansions", this->get_name());
  visualization_msgs::msg::Marker msg;
  msg.header.frame_id    = parent_frame_;
  msg.header.stamp       = this->get_clock()->now();
  msg.ns                 = "expansions";
  msg.type               = visualization_msgs::msg::Marker::POINTS;
  msg.id                 = 8;
  msg.action             = visualization_msgs::msg::Marker::ADD;
  msg.pose.orientation.w = 1.0;
  msg.scale.x            = expansions_points_scale_;
  msg.scale.y            = expansions_points_scale_;

  double max_cost = 0;
  double min_cost = 1e6;

  for (auto it = open.begin(); it != open.end(); it++) {
    if (it->total_cost > max_cost) {
      max_cost = it->total_cost;
    }
    if (it->total_cost < min_cost) {
      min_cost = it->total_cost;
    }
  }

  for (auto it = open.begin(); it != open.end(); it++) {
    auto                      coords = tree.keyToCoord(it->key);
    geometry_msgs::msg::Point gp;
    double                    brightness = (it->total_cost - min_cost) / (max_cost - min_cost);
    auto                      color      = generateColor(0.0, brightness, 0.3, 0.8);
    gp.x                                 = coords.x();
    gp.y                                 = coords.y();
    gp.z                                 = coords.z();
    msg.points.push_back(gp);
    msg.colors.push_back(color);
  }

  for (auto it = closed.begin(); it != closed.end(); it++) {
    auto                      coords = tree.keyToCoord(it->key);
    geometry_msgs::msg::Point gp;
    auto                      color = generateColor(0.8, 0.0, 0, 0.8);
    gp.x                            = coords.x();
    gp.y                            = coords.y();
    gp.z                            = coords.z();
    msg.points.push_back(gp);
    msg.colors.push_back(color);
  }
  expansion_publisher_->publish(msg);
}
//}

/* visualizePath //{ */
void Navigation::visualizePath(const std::vector<Eigen::Vector4d> &waypoints) {
  RCLCPP_INFO_ONCE(this->get_logger(), "[%s]: Visualizing path", this->get_name());
  visualization_msgs::msg::Marker msg;
  msg.header.frame_id    = parent_frame_;
  msg.header.stamp       = this->get_clock()->now();
  msg.ns                 = "path";
  msg.type               = visualization_msgs::msg::Marker::LINE_STRIP;
  msg.id                 = 8;
  msg.action             = visualization_msgs::msg::Marker::ADD;
  msg.pose.orientation.w = 1.0;
  msg.scale.x            = path_points_scale_;

  std::vector<Eigen::Vector4d> tmp_waypoints;
  tmp_waypoints.push_back(uav_pos_);
  for (auto &w : waypoints) {
    tmp_waypoints.push_back(w);
  }

  for (size_t i = 1; i < tmp_waypoints.size(); i++) {
    geometry_msgs::msg::Point p1, p2;
    std_msgs::msg::ColorRGBA  c;
    p1.x = tmp_waypoints[i - 1].x();
    p1.y = tmp_waypoints[i - 1].y();
    p1.z = tmp_waypoints[i - 1].z();
    p2.x = tmp_waypoints[i].x();
    p2.y = tmp_waypoints[i].y();
    p2.z = tmp_waypoints[i].z();
    c    = generateColor(0.1, double(i) / double(tmp_waypoints.size()), 0.1, 1);
    msg.points.push_back(p1);
    msg.points.push_back(p2);
    msg.colors.push_back(c);
    msg.colors.push_back(c);
  }
  path_publisher_->publish(msg);
}
//}

/* visualizeGoals //{ */
void Navigation::visualizeGoals(const std::deque<Eigen::Vector4d> &waypoints) {
  RCLCPP_INFO_ONCE(this->get_logger(), "[%s]: Visualizing goals", this->get_name());
  visualization_msgs::msg::Marker msg;
  msg.header.frame_id    = parent_frame_;
  msg.header.stamp       = this->get_clock()->now();
  msg.ns                 = "goals";
  msg.type               = visualization_msgs::msg::Marker::POINTS;
  msg.id                 = 8;
  msg.action             = visualization_msgs::msg::Marker::ADD;
  msg.pose.orientation.w = 1.0;
  msg.scale.x            = goal_points_scale_;
  msg.scale.y            = goal_points_scale_;

  for (size_t id = 0; id < waypoints.size(); id++) {
    const Eigen::Vector4d    w = waypoints[id];
    std_msgs::msg::ColorRGBA c;

    if (id == current_waypoint_id_) {
      c = generateColor(0.3, 0.5, 1.0, 1.0);
    } else {
      c = generateColor(0.1, 0.3, 0.7, 1.0);
    }

    geometry_msgs::msg::Point p;
    p.x = w.x();
    p.y = w.y();
    p.z = w.z();
    msg.points.push_back(p), w.w();
    msg.colors.push_back(c);
  }
  goal_publisher_->publish(msg);
}
//}

/* generateColor//{ */
std_msgs::msg::ColorRGBA Navigation::generateColor(const double r, const double g, const double b, const double a) {
  std_msgs::msg::ColorRGBA c;
  c.r = r;
  c.g = g;
  c.b = b;
  c.a = a;
  return c;
}
//}

//}

/* parse_param //{ */
template <class T>
bool Navigation::parse_param(const std::string &param_name, T &param_dest) {
  this->declare_parameter(param_name);
  if (!this->get_parameter(param_name, param_dest)) {
    RCLCPP_ERROR(this->get_logger(), "[%s]: Could not load param '%s'", this->get_name(), param_name.c_str());
    return false;
  } else {
    RCLCPP_INFO_STREAM(this->get_logger(), "[" << this->get_name() << "]: Loaded '" << param_name << "' = '" << param_dest << "'");
  }
  return true;
}

/* template bool Navigation::parse_param<int>(const std::string &param_name, int &param_dest); */
/* template bool Navigation::parse_param<double>(const std::string &param_name, double &param_dest); */
/* template bool Navigation::parse_param<float>(const std::string &param_name, float &param_dest); */
/* template bool Navigation::parse_param<std::string>(const std::string &param_name, std::string &param_dest); */
/* template bool Navigation::parse_param<bool>(const std::string &param_name, bool &param_dest); */
/* template bool Navigation::parse_param<unsigned int>(const std::string &param_name, unsigned int &param_dest); */
//}

}  // namespace navigation
#include <rclcpp_components/register_node_macro.hpp>
RCLCPP_COMPONENTS_REGISTER_NODE(navigation::Navigation)<|MERGE_RESOLUTION|>--- conflicted
+++ resolved
@@ -1002,10 +1002,7 @@
           w_start.x() = waypoints.first.front().x();
           w_start.y() = waypoints.first.front().y();
           w_start.z() = waypoints.first.front().z();
-<<<<<<< HEAD
-=======
-
->>>>>>> be7f1749
+
           Eigen::Vector3d w_end;
           w_end.x() = waypoints.first.back().x();
           w_end.y() = waypoints.first.back().y();
